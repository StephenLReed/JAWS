<?xml version="1.0" encoding="UTF-8"?>
<project xsi:schemaLocation="http://maven.apache.org/POM/4.0.0 http://maven.apache.org/xsd/maven-4.0.0.xsd" xmlns="http://maven.apache.org/POM/4.0.0"
         xmlns:xsi="http://www.w3.org/2001/XMLSchema-instance">
  <modelVersion>4.0.0</modelVersion>

<<<<<<< HEAD
=======
  <parent>
    <groupId>com.ai-blockchain</groupId>
    <artifactId>Texai</artifactId>
    <version>1.1</version>
  </parent>

>>>>>>> dd68a15d
  <groupId>org.texai</groupId>
  <artifactId>JAWS</artifactId>
  <version>1.0</version>
  <packaging>jar</packaging>
  
  <name>Java API for Wordnet Searching</name>
  <description>A Java API for the WordNet lexical knowledgebase</description>
  <url>http://lyle.smu.edu/~tspell/jaws</url>
  
  <build>
    <plugins>
      <plugin>
        <!-- JAWS is shaded so that its dependencies do not conflict with any Maven project having KafkaBlockchain as a dependency -->
        <groupId>org.apache.maven.plugins</groupId>
        <artifactId>maven-shade-plugin</artifactId>
        <version>3.2.2</version>
        <executions>
          <!-- Create the bundled JAR, it's easier for some people -->
          <execution>
            <phase>package</phase>
            <goals>
              <goal>shade</goal>
            </goals>
            <configuration>
              <minimizeJar>false</minimizeJar>
              <filters>
                <filter>
                  <!-- exclude signatures, the bundling process breaks them for some reason -->
                  <artifact>*:*</artifact>
                  <excludes>
                    <exclude>META-INF/*.SF</exclude>
                    <exclude>META-INF/*.DSA</exclude>
                    <exclude>META-INF/*.RSA</exclude>
                  </excludes>
                </filter>
              </filters>
              <shadedArtifactAttached>true</shadedArtifactAttached>
              <shadedClassifierName>bundled</shadedClassifierName>
              <transformers>
                <transformer implementation="org.apache.maven.plugins.shade.resource.ManifestResourceTransformer">
                  <mainClass>${project.artifactId}.Main</mainClass>
                </transformer>
              </transformers>
              <outputFile>target/${project.artifactId}-shaded.jar</outputFile>
            </configuration>
          </execution>
        </executions>
      </plugin>
    </plugins>
  </build>

  <properties>
    <project.build.sourceEncoding>UTF-8</project.build.sourceEncoding>
  </properties>
  
  <distributionManagement>
    <!-- firewalled for developer updates only -->
    <repository>
      <!-- Nexus artifact server must be the same as specified in ~/.m2/settings.xml -->
      <id>nexus</id>
      <url>http://api-ai-blockchain-server.dyndns.org:8885/texai-artifact-server/repository/maven-releases/</url>
    </repository>
  </distributionManagement>
</project><|MERGE_RESOLUTION|>--- conflicted
+++ resolved
@@ -3,15 +3,6 @@
          xmlns:xsi="http://www.w3.org/2001/XMLSchema-instance">
   <modelVersion>4.0.0</modelVersion>
 
-<<<<<<< HEAD
-=======
-  <parent>
-    <groupId>com.ai-blockchain</groupId>
-    <artifactId>Texai</artifactId>
-    <version>1.1</version>
-  </parent>
-
->>>>>>> dd68a15d
   <groupId>org.texai</groupId>
   <artifactId>JAWS</artifactId>
   <version>1.0</version>
